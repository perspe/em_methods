--- conflicted
+++ resolved
@@ -376,12 +376,6 @@
             if parameters is not None:
                 vary_true = vary_true - 1
                 textstr = f"     {voc[voc_key][parameters]:05.2f}\n     {abs(jsc[jsc_key][parameters]):05.2f}\n     {ff[ff_key][parameters]:05.2f} \n     {pce[pce_key][parameters]:05.2f}"
-<<<<<<< HEAD
-                color[color_key] = colorFader(color[color_key],mix=(voc[voc_key].index(voc[voc_key][parameters]))/len(voc[voc_key]))
-            else: 
-                textstr = ""    
-                
-=======
                 color[color_key] = colorFader(
                     color[color_key],
                     mix=(voc[voc_key].index(voc[voc_key][parameters]))
@@ -390,7 +384,6 @@
             else:
                 textstr = ""
 
->>>>>>> 45a793fc
         else:
             plt.plot(
                 v[v_key], j[j_key], "-", color=color[color_key], label=labels[label_key]
