import numpy as np
import os
import matplotlib.pyplot as plt
from typing import Union, Dict, List, Tuple
import logging
from uuid import uuid4
import shutil
import sys
from dataclasses import dataclass 
from matplotlib.patches import Rectangle
from PyAstronomy import pyaC
from multiprocessing import Queue
from em_methods.lumerical.lum_helper import (
    CheckRunState,
    RunLumerical,
    _get_lumerical_results,
    LumericalError,
    LumMethod,
)

# Get module logger
logger = logging.getLogger("dev")

# Connect to Lumerical
# Determine the base path for lumerical
if os.name == "nt":
    LM_BASE: str = os.path.join("C:\\", "Program Files", "Lumerical")
elif os.name == "posix":
    LM_BASE: str = os.path.join("/opt", "lumerical")
else:
    raise Exception("Operating system not supported...")
# Determine the newest version
LM_API: str = os.path.join("api", "python")
lm_dir_list: List[str] = os.listdir(LM_BASE)
if len(lm_dir_list) == 1:
    LUMAPI_PATH: str = os.path.join(LM_BASE, lm_dir_list[0], LM_API)
else:
    v_num: List[int] = [int(v_i[1:]) for v_i in lm_dir_list if v_i[0] == "v"]
    LUMAPI_PATH: str = os.path.join(LM_BASE, f"v{max(v_num)}", LM_API)
logger.debug(f"LUMAPI_PATH: {LUMAPI_PATH}")
sys.path.append(LUMAPI_PATH)
if os.name == "nt":
    os.add_dll_directory(LUMAPI_PATH)
import lumapi



@dataclass
class SimInfo:
    SolarGenName: str
    GenName: str
    SCName: str
    Cathode: str
    Anode: str


""" Main functions """


def charge_run(
    basefile: str,
    properties: Dict[str, Dict[str, float]],
    names: SimInfo,
    *,
    get_info: Dict[str, str] ={},
    func=None,
    savepath: Union[None, str] = None,
    override_prefix: Union[None, str] = None,
    delete: bool = False,
    device_kw={"hide": True},
    **kwargs,
):
    """
    Generic function to run lumerical files from python
    Steps: (Copy file to new location/Update Properties/Run/Extract Results)
    Args:
            basefile: Path to the original file
            properties: Dictionary with the property object and property names and values
            savepath (default=.): Override default savepath for the new file
            override_prefix (default=None): Override prefix for the new file
            delete (default=False): Delete newly generated file
            names: SimInfo dataclass structure about the simulation (e.g. SimInfo("solar_generation_PVK", "G_PVK.mat", "Perovskite", "ITO_top", "ITO"))
            func: optional funtion
            get_info: Dictionary with additional data to extract from the CHARGE file 
    Return:
            results: Dictionary with all the results
            time: Time to run the simulation
    """

    # Build the name of the new file and copy to a new location
    basepath, basename = os.path.split(basefile)
    savepath: str = savepath or basepath
    override_prefix: str = override_prefix or str(uuid4())[0:5]
    new_filepath: str = os.path.join(savepath, override_prefix + "_" + basename)
    logger.debug(f"new_filepath:{new_filepath}")
    shutil.copyfile(basefile, new_filepath)
    # Get logfile name
    log_file: str = os.path.join(
        savepath, f"{override_prefix}_{os.path.splitext(basename)[0]}_p0.log"
    )
    # Run simulation - the process is as follows
    # 1. Create Queue to Store the data
    # 2. Create a process (RunLumerical) to run the lumerical file
    #       - This avoids problems when the simulation gives errors
    # 3. Create a Thread to check run state
    #       - If thread finds error then it kill the RunLumerical process
    get_results = {"results": {"CHARGE": str(names.Cathode)}
    }  # get_results: Dictionary with the properties to be calculated
    process_queue = Queue()
    run_process = RunLumerical(
        LumMethod.CHARGE,
        proc_queue=process_queue,
        log_queue=Queue(-1),
        filepath=new_filepath,
        properties=properties,
        get_results=get_results,
        get_info=get_info,
        func=func,
        lumerical_kw=device_kw,
        **kwargs,
    )
    run_process.start()
    check_thread = CheckRunState(log_file, run_process, process_queue)
    check_thread.start()
    logger.debug("Run Process Started...")
    run_process.join()
    if process_queue.empty():
        raise LumericalError("Simulation Finished Prematurely")
    if delete:
        os.remove(new_filepath)
        os.remove(log_file)
    # Extract data from process
    data = []
    while not process_queue.empty():
        data.append(process_queue.get())
    logger.debug(f"Simulation data:\n{data}")
    # Check for other possible runtime problems
    if len(data) < 2:
        raise LumericalError("Error Running simulation")
    elif len(data) == 2:
        raise LumericalError("Error acquiring data (problem in get_results)")
    elif len(data) == 3:
        raise LumericalError("Error acquiring results (problem in get_info)")
    elif len(data) > 4:
        raise LumericalError("Unknown problem")
    charge_runtime, analysis_runtime, results, data_info = tuple(data)
    return results, charge_runtime, analysis_runtime, data_info


def charge_run_analysis(basefile: str, names, device_kw={"hide": True}):
    """
    Generic function gather simulation data from already simulated files
    Args:
            basefile: Path to the original file
            names: SimInfo dataclass structure about the simulation (e.g. SimInfo("solar_generation_PVK", "G_PVK.mat", "Perovskite", "ITO_top", "ITO"))

    Return:
            results: Dictionary with all the results
            time: Time to run the simulation
    """
    get_results = {"results": {"CHARGE": str(names.Cathode)}}
    with lumapi.DEVICE(filename=basefile, **device_kw) as charge:
        results = _get_lumerical_results(charge, get_results)
        charge.close()
    return results


def find_index(wv_list, n):
    index = [i for i in range(0, len(wv_list)) if wv_list[i] == n]
    return index[0]


def iv_curve(results, regime, names):
    """
    Obtains the performance metrics of a solar cell
    Args:
            results: Dictionary with all the results from the charge_run function
            names: SimInfo dataclass structure about the simulation (e.g. SimInfo("solar_generation_PVK", "G_PVK.mat", "Perovskite", "ITO_top", "ITO"))
            regime: "am" or "dark" for illuminated IV or dark IV
    Returns: 
            PCE, FF, Voc, Jsc, current_density, voltage, stop, P 
            OR
            current_density, voltage
    """

    current = np.array(results["results.CHARGE." + str(names.Cathode)]["I"])
    voltage = np.array(results["results.CHARGE." + str(names.Cathode)]["V_" + str(names.Cathode)])
    Lx = results["func_output"][0]
    Ly = results["func_output"][1]

    if (len(current) == 1 and len(current[0]) != 1):  # charge I output is not always consistent
         current = current[0]
         voltage = [float(arr[0]) for arr in voltage]

    Lx = Lx * 100  # from m to cm
    Ly = Ly * 100  # from m to cm
    area = Ly * Lx  # area in cm^2
    current_density = (np.array(current) * 1000) / area
    Ir = 1000  # W/m²

    if regime == "am":
        # DETERMINE JSC (ROUGH)
        abs_voltage_min = min(np.absolute(voltage))  # volatage value closest to zero
        if abs_voltage_min in voltage:
            Jsc = current_density[np.where(voltage == abs_voltage_min)[0]][0]
            Isc = current[np.where(voltage == abs_voltage_min)[0]][0]
            # Jsc = current_density[voltage.index(abs_voltage_min)]
            # Isc = current[voltage.index(abs_voltage_min)]
        elif -abs_voltage_min in voltage:
            # the position in the array of Jsc and Isc should be the same
            Jsc = current_density[np.where(voltage == -abs_voltage_min)[0]][0]
            Isc = current[np.where(voltage == -abs_voltage_min)[0]][0]
            # Jsc = current_density[voltage.index(-abs_voltage_min)]
            # Isc = current[voltage.index(-abs_voltage_min)]

        # DETERMINE VOC THROUGH INTERPOLATION
        Voc, stop = pyaC.zerocross1d(np.array(voltage), np.array(current_density), getIndices=True)
        stop = stop[0]
        Voc = Voc[0]
        P = [voltage[x] * abs(current[x]) for x in range(len(voltage)) if current[x] < 0 ]  # calculate the power for all points [W]
        FF = abs(max(P) / (Voc * Isc))
        PCE = ((FF * Voc * abs(Isc)) / (Ir * (area * 10**-4))) * 100
        return PCE, FF, Voc, Jsc, current_density, voltage, stop, P

    elif regime == "dark":
        return current_density, voltage
        

def plot(PCE, FF, Voc, Jsc, current_density, voltage, stop, regime:str,P): #NOT FINISHED -> regime should not be an input, the performance metrics should be enough
    """
    Plots the IV curve
    Args:
            PCE, FF, Voc, Jsc: Perfomance metrics obtained from the iv_curve funtion.  
            current_density, voltage: Arrays obtained from the iv_curve funtion
            P: Array obtained from the iv_curve funtion with the Power values through out the iv curve.
            stop: Voc position in voltage array 
            regime: "am" or "dark" for illuminated IV or dark IV
    """
    fig, ax = plt.subplots()
    if regime == 'am':
        plt.plot(voltage[: stop + 2], current_density[: stop + 2], "o-")
        plt.plot(Voc, 0, "o", color="red")
        props = dict(boxstyle="round", facecolor="white", alpha=0.5)
        ax.add_patch(
                Rectangle(
                    (
                        voltage[find_index(P, max(P))],
                        current_density[find_index(P, max(P))],
                    ),
                    -voltage[find_index(P, max(P))],
                    -current_density[find_index(P, max(P))],
                    facecolor="lightsteelblue",
                )
            )
        textstr = f"Voc = {Voc:.3f}V \n Jsc =  {Jsc:.4f} mA/cm² \n FF = {FF:.3f} \n PCE = {PCE:.3f}%"
        plt.text(
            0.05,
            0.80,
            textstr,
            transform=ax.transAxes,
            fontsize=17,
            verticalalignment="top",
            bbox=props,
            )
        plt.ylabel("Current density [mA/cm²] ")
        plt.xlabel("Voltage [V]")
        plt.axhline(0, color="gray", alpha=0.3)
        plt.axvline(0, color="gray", alpha=0.3)
        plt.grid()
        plt.show()

    if regime == 'dark':
        plt.plot(voltage, current_density, "o-")
        plt.ylabel("Current density [mA/cm²] ")
        plt.xlabel("Voltage [V]")
        plt.axhline(0, color="gray", alpha=0.3)
        plt.axvline(0, color="gray", alpha=0.3)
        plt.grid()
        plt.show()


def get_gen(path, fdtd_file, properties, active_region_list):
    """
    Alters the cell design ("properties"), simulates the FDTD file, and creates the generation rate .mat file(s)
    (in same directory as FDTD file)
    Args:
            path: directory where the FDTD and CHARGE files exist
            fdtd_file: String FDTD file name
            properties: Dictionary with the property object and property names and values
            active_region_list: list with SimInfo dataclassses with the details of the simulation 
                                (e.g. [SimInfo("solar_generation_Si", "G_Si.mat", "Si", "AZO", "ITO_bottom"),
                                        SimInfo("solar_generation_PVK", "G_PVK.mat", "Perovskite", "ITO_top", "ITO")])
    """
    fdtd_path = os.path.join(path, fdtd_file)
    override_prefix: str = str(uuid4())[0:5]
    new_filepath: str = os.path.join(path, override_prefix + "_" + fdtd_file)
    shutil.copyfile(fdtd_path, new_filepath)

    with lumapi.FDTD(filename=new_filepath, hide=True) as fdtd:
        # CHANGE CELL GEOMETRY
        for structure_key, structure_value in properties.items():
            fdtd.select(structure_key)
            for parameter_key, parameter_value in structure_value.items():
                fdtd.set(parameter_key, parameter_value)
        fdtd.save()


        # EXPORT GENERATION FILES
        for names in active_region_list:
            gen_obj = names.SolarGenName  # Solar Generation analysis object name
            file = names.GenName # generation file name
            g_name = file.replace(".mat", "")
            fdtd.select(str(gen_obj))
            fdtd.set("export filename", str(g_name))
        fdtd.run()
        fdtd.runanalysis()
        fdtd.save()
        fdtd.close()

def __set_iv_parameters(charge, bias_regime: str, name: SimInfo, path:str, def_sim_region=None):
    """ 
    Imports the generation rate into new CHARGE file, creates the simulation region based on the generation rate, 
    sets the iv curve parameters and ensure correct solver is selected (e.g. start range, stop range...)
    Args:
            charge: as in "with lumapi.DEVICE(...) as charge
            bias_regime: forward or reverse bias
            name: SimInfo dataclass structure about the simulation (e.g. SimInfo("solar_generation_PVK", "G_PVK.mat", "Perovskite", "ITO_top", "ITO"))
            path: CHARGE file directory
            def_sim_region: optional input that defines if it is necessary to create a new simulation region. Possible input values include '2D', '2d', '3D', '3d'.
                        A simulation region will be defined accordingly to the specified dimentions. If no string is introduced then no new simulation region 
                        will be created
    Returns:
            
            Lx,Ly: dimentions of solar cell surface area normal to the incident light direction
    """
    valid_dimensions = {"2d", "3d"}
    if def_sim_region is not None and def_sim_region.lower() not in valid_dimensions:
        raise LumericalError("def_sim_region must be one of '2D', '2d', '3D', '3d' or have no input")
    charge.switchtolayout()
    # Create "Import generation rate" objects
    charge.addimportgen()
    charge.set("name", str(name.GenName[:-4]))
    print(str(name.GenName[:-4]))
    # Import generation file path
    charge.set("volume type", "solid")
    charge.set("volume solid", str(name.SCName))
    charge.importdataset(name.GenName)
    charge.save()
    if def_sim_region is not None: 
        # Defines boundaries for simulation region -UNTESTED
        charge.select("geometry::" + name.Anode)  # anode
        z_max = charge.get("z max")
        charge.select("geometry::" + name.Cathode)  # cathode
        z_min = charge.get("z min")
        charge.select("CHARGE::" + str(name.GenName[:-4]))  # solar generation
        x_span = charge.get("x span")
        x = charge.get("x")
        y_span = charge.get("y span")
        y = charge.get("y")
        # Creates the simulation region (2D or 3D)
        charge.addsimulationregion()
        charge.set("name", name.SCName) 
        if "2" in def_sim_region: 
            charge.set("dimension", 2)
            charge.set("x", x)
            charge.set("x span", x_span)
            charge.set("y", y)
        elif "3" in def_sim_region:
            charge.set("dimension", 3)
            charge.set("x", x)
            charge.set("x span", x_span)
            charge.set("y", y)
            charge.set("x span", y_span)
        charge.select(str(name.SCName))
        charge.set("z max", z_max)
        charge.set("z min", z_min)
        charge.select("CHARGE")
        charge.set("simulation region", name.SCName)
        charge.save()
    # Defining solver parameters
    if bias_regime == "forward":
        charge.select("CHARGE")
        charge.set("solver type", "NEWTON")
        charge.set("enable initialization", True)
        #charge.set("init step size",1) #unsure if it works properly
        charge.save()
        # Setting sweep parameters
        print("we are in the forward section")
        charge.select("CHARGE::boundary conditions::" + str(name.Cathode))
        charge.set("sweep type", "range")
        charge.save()
        charge.set("range start", 0)
        charge.set("range stop", 1.5)
        charge.set("range num points", 11)
        charge.set("range backtracking", "enabled")
        charge.save()
    #Reverse bias regime
    elif bias_regime == "reverse":
        charge.select("CHARGE")
        charge.set("solver type", "GUMMEL")
        charge.set("enable initialization", False)
        charge.save()
        #Setting sweep parameters
        charge.select("CHARGE::boundary conditions::" + str(name.Cathode))
        charge.set("sweep type", "range")
        charge.save()
        charge.set("range start", 0)
        charge.set("range stop", -1)
        charge.set("range num points", 21)
        charge.set("range backtracking", "enabled")
        charge.save()
    #Determining simulation region dimentions
    if def_sim_region is not None:
        sim_region = name.SCName
    else:
        sim_region = charge.getnamed("CHARGE","simulation region")
    charge.select(sim_region)
    Lx = charge.get("x span")
    if "3D" not in charge.get("dimension"):
        print("This is a 2D simulation")
        charge.select("CHARGE")
        Ly = charge.get("norm length")
    else:
        print("This is a 3D simulation")
        charge.select(str(sim_region))
        Ly = charge.get("y span")
    return Lx, Ly

    

def run_fdtd_and_charge(active_region_list, properties, charge_file, path, fdtd_file, def_sim_region=None):
    """ 
    Runs the FDTD and CHARGE files for the multiple active regions defined in the active_region_list
    It utilizes helper functions for various tasks like running simulations, extracting IV curve performance metrics PCE, FF, Voc, Jsc
    Args:
            active_region_list: list with SimInfo dataclassses with the details of the simulation 
                            (e.g. [SimInfo("solar_generation_Si", "G_Si.mat", "Si", "AZO", "ITO_bottom"),
                                    SimInfo("solar_generation_PVK", "G_PVK.mat", "Perovskite", "ITO_top", "ITO")])
            properties: Dictionary with the property object and property names and values                    
            charge_file: name of CHARGE file
            path: directory where the FDTD and CHARGE files exist
            def_sim_region: optional input that defines if it is necessary to create a new simulation region. Possible input values include '2D', '2d', '3D', '3d'.
                            A simulation region will be defined accordingly to the specified dimentions. If no string is introduced then no new simulation region 
                            will be created
    """ 
    PCE = []
    FF = []
    Voc = []
    Jsc = []
    Current_Density = []
    Voltage = []
    charge_path = os.path.join(path, charge_file)
<<<<<<< HEAD
    get_gen(path, fdtd_file, properties, active_region_list) #generates the G files
    for names in active_region_list:
        #try:
            #results = charge_run(charge_path, properties, names, 
                                #func= __set_iv_parameters, **{"bias_regime":"forward","name": names, "path": path, "def_sim_region":def_sim_region})
            #pce, ff, voc, jsc, current_density, voltage, stop, p = iv_curve( results[0],"am", names)
            #plot(pce, ff, voc, jsc, current_density, voltage, stop, 'am',p)        
        #except LumericalError:
            #try:            
                #print("trying again")
                #results = charge_run(charge_path, properties, names, 
                #                func= __set_iv_parameters, **{"bias_regime":"forward","name": names, "path": path, "def_sim_region":def_sim_region})
                #pce, ff, voc, jsc, current_density, voltage, stop, p = iv_curve( results[0],"am", names)
            #except LumericalError:
            #    pce, ff, voc, jsc, current_density, voltage, stop, p = (np.nan for _ in range(8))
        
        results = charge_run(charge_path, properties, names, 
                                func= __set_iv_parameters, **{"bias_regime":"forward","name": names, "path": path, "def_sim_region":def_sim_region})
=======
    get_gen(path, fdtd_file, properties, active_region_list)
    for names in active_region_list:
        results = charge_run(charge_path, properties, names, delete=False, device_kw={"hide": True},
            func= __set_iv_parameters, **{"bias_regime":"forward","name": names, "path": path, "def_sim_region":def_sim_region})
        logger.debug(results)
        if "Can not find results" in results[0]:
            logger.debug("Reruning Simulation")
            results = charge_run(charge_path, properties, names, delete=False, device_kw={"hide": True},
                func= __set_iv_parameters, **{"bias_regime":"forward","name": names, "path": path, "def_sim_region":def_sim_region})
>>>>>>> ad6ac1c6
        pce, ff, voc, jsc, current_density, voltage, stop, p = iv_curve( results[0],"am", names)
        #plot(pce, ff, voc, jsc, current_density, voltage, stop, 'am',p)     
            
        PCE.append(pce)
        FF.append(ff)
        Voc.append(voc)
        Jsc.append(jsc)
        Current_Density.append(current_density)
        Voltage.append(voltage)
        print(f"Semiconductor {names.SCName}, cathode {names.Cathode}\n Voc = {Voc[-1]:.3f}V \n Jsc =  {Jsc[-1]:.4f} mA/cm² \n FF = {FF[-1]:.3f} \n PCE = {PCE[-1]:.3f}%")
<<<<<<< HEAD
=======
        # plot(pce, ff, voc, jsc, current_density, voltage, stop, 'am',p) 
        print(Jsc)
>>>>>>> ad6ac1c6
    
    return pce, ff, voc, jsc, current_density, voltage<|MERGE_RESOLUTION|>--- conflicted
+++ resolved
@@ -450,36 +450,10 @@
     Current_Density = []
     Voltage = []
     charge_path = os.path.join(path, charge_file)
-<<<<<<< HEAD
-    get_gen(path, fdtd_file, properties, active_region_list) #generates the G files
+    #get_gen(path, fdtd_file, properties, active_region_list)
     for names in active_region_list:
-        #try:
-            #results = charge_run(charge_path, properties, names, 
-                                #func= __set_iv_parameters, **{"bias_regime":"forward","name": names, "path": path, "def_sim_region":def_sim_region})
-            #pce, ff, voc, jsc, current_density, voltage, stop, p = iv_curve( results[0],"am", names)
-            #plot(pce, ff, voc, jsc, current_density, voltage, stop, 'am',p)        
-        #except LumericalError:
-            #try:            
-                #print("trying again")
-                #results = charge_run(charge_path, properties, names, 
-                #                func= __set_iv_parameters, **{"bias_regime":"forward","name": names, "path": path, "def_sim_region":def_sim_region})
-                #pce, ff, voc, jsc, current_density, voltage, stop, p = iv_curve( results[0],"am", names)
-            #except LumericalError:
-            #    pce, ff, voc, jsc, current_density, voltage, stop, p = (np.nan for _ in range(8))
-        
-        results = charge_run(charge_path, properties, names, 
-                                func= __set_iv_parameters, **{"bias_regime":"forward","name": names, "path": path, "def_sim_region":def_sim_region})
-=======
-    get_gen(path, fdtd_file, properties, active_region_list)
-    for names in active_region_list:
-        results = charge_run(charge_path, properties, names, delete=False, device_kw={"hide": True},
+        results = charge_run(charge_path, properties, names,
             func= __set_iv_parameters, **{"bias_regime":"forward","name": names, "path": path, "def_sim_region":def_sim_region})
-        logger.debug(results)
-        if "Can not find results" in results[0]:
-            logger.debug("Reruning Simulation")
-            results = charge_run(charge_path, properties, names, delete=False, device_kw={"hide": True},
-                func= __set_iv_parameters, **{"bias_regime":"forward","name": names, "path": path, "def_sim_region":def_sim_region})
->>>>>>> ad6ac1c6
         pce, ff, voc, jsc, current_density, voltage, stop, p = iv_curve( results[0],"am", names)
         #plot(pce, ff, voc, jsc, current_density, voltage, stop, 'am',p)     
             
@@ -490,10 +464,7 @@
         Current_Density.append(current_density)
         Voltage.append(voltage)
         print(f"Semiconductor {names.SCName}, cathode {names.Cathode}\n Voc = {Voc[-1]:.3f}V \n Jsc =  {Jsc[-1]:.4f} mA/cm² \n FF = {FF[-1]:.3f} \n PCE = {PCE[-1]:.3f}%")
-<<<<<<< HEAD
-=======
         # plot(pce, ff, voc, jsc, current_density, voltage, stop, 'am',p) 
         print(Jsc)
->>>>>>> ad6ac1c6
     
     return pce, ff, voc, jsc, current_density, voltage