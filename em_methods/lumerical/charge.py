import numpy as np
import os
import matplotlib.pyplot as plt
from typing import Union, Dict, List
import logging
from uuid import uuid4
import shutil
import sys
from dataclasses import dataclass 
from matplotlib.patches import Rectangle
from PyAstronomy import pyaC
from multiprocessing import Queue, Manager
from em_methods.lumerical.lum_helper import (
    RunLumerical,
    _get_lumerical_results,
    LumericalError,
    LumMethod,
)

# Get module logger
logger = logging.getLogger("sim")

# Connect to Lumerical
# Determine the base path for lumerical
if os.name == "nt":
    LM_BASE: str = os.path.join("C:\\", "Program Files", "Lumerical")
elif os.name == "posix":
    LM_BASE: str = os.path.join("/opt", "lumerical")
else:
    raise Exception("Operating system not supported...")
# Determine the newest version
LM_API: str = os.path.join("api", "python")
lm_dir_list: List[str] = os.listdir(LM_BASE)
if len(lm_dir_list) == 1:
    LUMAPI_PATH: str = os.path.join(LM_BASE, lm_dir_list[0], LM_API)
else:
    v_num: List[int] = [int(v_i[1:]) for v_i in lm_dir_list if v_i[0] == "v"]
    LUMAPI_PATH: str = os.path.join(LM_BASE, f"v{max(v_num)}", LM_API)
logger.debug(f"LUMAPI_PATH: {LUMAPI_PATH}")
sys.path.append(LUMAPI_PATH)
if os.name == "nt":
    os.add_dll_directory(LUMAPI_PATH)
import lumapi
import pandas as pd
from scipy.constants import h, c, k, e


@dataclass
class SimInfo:
    SolarGenName: str
    GenName: str
    SCName: str
    Cathode: str
    Anode: str


""" Main functions """


def charge_run(
    basefile: str,
    properties: Dict[str, Dict[str, float]],
    get_results,
    *,
    get_info: Dict[str, str] ={},
    func=None,
    savepath: Union[None, str] = None,
    override_prefix: Union[None, str] = None,
    delete: bool = False,
    device_kw={"hide": True},
    **kwargs,
):
    """
    Generic function to run lumerical files from python
    Steps: (Copy file to new location/Update Properties/Run/Extract Results)
    Args:
            basefile: Path to the original file
            properties: Dictionary with the property object and property names and values
            savepath (default=.): Override default savepath for the new file
            override_prefix (default=None): Override prefix for the new file
            delete (default=False): Delete newly generated file
            names: SimInfo dataclass structure about the simulation (e.g. SimInfo("solar_generation_PVK", "G_PVK.mat", "Perovskite", "ITO_top", "ITO"))
            func: optional funtion
            get_info: Dictionary with additional data to extract from the CHARGE file 
    Return:
            results: Dictionary with all the results
            time: Time to run the simulation
    """

    # Build the name of the new file and copy to a new location
    basepath, basename = os.path.split(basefile)
    savepath: str = savepath or basepath
    override_prefix: str = override_prefix or str(uuid4())[0:5]
    new_filepath: str = os.path.join(savepath, override_prefix + "_" + basename)
    logger.debug(f"new_filepath:{new_filepath}")
    shutil.copyfile(basefile, new_filepath)
    # Get logfile name
    log_file: str = os.path.join(
        savepath, f"{override_prefix}_{os.path.splitext(basename)[0]}_p0.log"
    )
    # Run simulation - the process is as follows
    # 1. Create Queue to Store the data
    # 2. Create a process (RunLumerical) to run the lumerical file
    #       - This avoids problems when the simulation gives errors
    # 3. Create a Thread to check run state
    #       - If thread finds error then it kill the RunLumerical process
    results = Manager().dict()
    run_process = RunLumerical(
        LumMethod.CHARGE,
        results=results,
        log_queue=Queue(-1),
        filepath=new_filepath,
        properties=properties,
        get_results=get_results,
        get_info=get_info,
        func=func,
        lumerical_kw=device_kw,
        **kwargs,
    )
    run_process.start()
    # check_thread = CheckRunState(log_file, run_process, process_queue)
    # check_thread.start()
    logger.debug("Run Process Started...")
    run_process.join()
    logger.debug(f"Simulation finished")
    results_keys = list(results.keys())
    if "runtime" not in results_keys:
        raise LumericalError("Simulation Finished Prematurely")
    if delete:
        logger.debug(f"Deleting unwanted files")
        os.remove(new_filepath)
        os.remove(log_file)
    if "analysis runtime" not in results_keys:
        raise LumericalError("Simulation Failed in Analysis")
    if "Error" in results_keys:
       raise LumericalError(results["Error"]) 
    # Extract data from process
    logger.debug(f"Simulation data:\n{results}")
    # Check for other possible runtime problems
    if "data" not in results_keys:
       raise LumericalError("No data available from simulation") 
    return results["data"], results["runtime"], results["analysis runtime"], results["data_info"]


def charge_run_analysis(basefile: str, names, device_kw={"hide": True}):
    """
    Generic function to gather simulation data from already simulated files
    Args:
            basefile: Path to the original file
            names: SimInfo dataclass structure about the simulation (e.g. SimInfo("solar_generation_PVK", "G_PVK.mat", "Perovskite", "ITO_top", "ITO"))

    Return:
            results: Dictionary with all the results
    """
    get_results = {"results": {"CHARGE": str(names.Cathode)}}
    with lumapi.DEVICE(filename=basefile, **device_kw) as charge:
        results = _get_lumerical_results(charge, get_results)
        charge.close()
    return results


def find_index(wv_list, n):
    index = [i for i in range(0, len(wv_list)) if wv_list[i] == n]
    return index[0]


def iv_curve(results, regime, names):
    """
    Obtains the performance metrics of a solar cell
    Args:
            results: Dictionary with all the results from the charge_run function
            names: SimInfo dataclass structure about the simulation (e.g. SimInfo("solar_generation_PVK", "G_PVK.mat", "Perovskite", "ITO_top", "ITO"))
            regime: "am" or "dark" for illuminated IV or dark IV
    Returns: 
            If the curve is illuminated: PCE, FF, Voc, Jsc, current_density, voltage, stop, P 
            OR
            If the curve is dark: current_density, voltage 
    """

    current = np.array(results["results.CHARGE." + str(names.Cathode)]["I"])
    voltage = np.array(results["results.CHARGE." + str(names.Cathode)]["V_" + str(names.Cathode)])
    Lx = results["func_output"][0]
    Ly = results["func_output"][1]

    if ((len(current) == 1 and len(current[0]) != 1) ):  # CHARGE I output is not always consistent
         current = current[0]
         voltage = [float(arr[0]) for arr in voltage]
    elif (voltage.ndim == 2):
         voltage = [float(arr[0]) for arr in voltage]
         current = [arr[0] for arr in current]

    Lx = Lx * 100  # from m to cm
    Ly = Ly * 100  # from m to cm
    area = Ly * Lx  # area in cm^2
    current_density = (np.array(current) * 1000) / area
    Ir = 1000  # W/m²
    if regime == "am":
        abs_voltage_min = min(np.absolute(voltage))  # volatage value closest to zero
        if abs_voltage_min in voltage:
            Jsc = current_density[np.where(voltage == abs_voltage_min)[0][0]]
            Isc = current[np.where(voltage == abs_voltage_min)[0][0]]
            # Jsc = current_density[voltage.index(abs_voltage_min)]
            # Isc = current[voltage.index(abs_voltage_min)]
        elif -abs_voltage_min in voltage:
            # the position in the array of Jsc and Isc should be the same
            Jsc = current_density[np.where(voltage == -abs_voltage_min)[0][0]]
            Isc = current[np.where(voltage == -abs_voltage_min)[0][0]]
            # Jsc = current_density[voltage.index(-abs_voltage_min)]
            # Isc = current[voltage.index(-abs_voltage_min)]
        Voc, stop = pyaC.zerocross1d(np.array(voltage), np.array(current_density), getIndices=True)
        try:
            stop = stop[0]
            Voc = Voc[0]
        except IndexError: 
            stop = np.nan
            Voc = np.nan
        try:
<<<<<<< HEAD
=======
            #P = [voltage[x] * abs(current[x]) for x in range(len(voltage)) if current[x] < 0 ]  # calculate the power for all points [W]
>>>>>>> 4affd9fd
            vals_v = np.linspace(min(voltage), max(voltage), 100)
            new_j = np.interp(vals_v, voltage, current)
            P = [vals_v[x] * abs(new_j[x]) for x in range(len(vals_v)) if new_j[x] < 0 ]
            #P = [voltage[x] * abs(current[x]) for x in range(len(voltage)) if current[x] < 0 ]  # calculate the power for all points [W]
            FF = abs(max(P) / (Voc * Isc))
            PCE = ((FF * Voc * abs(Isc)) / (Ir * (area * 10**-4))) * 100
        except ValueError:
            P = np.nan
            FF = np.nan
            PCE = np.nan

        return PCE, FF, Voc, Jsc, current_density, voltage, stop, P

    elif regime == "dark":
        return current_density, voltage
       

def plot(PCE, FF, Voc, Jsc, current_density, voltage, stop, regime:str, P): #NOT FINISHED -> regime should not be an input, the performance metrics should be enough
    """
    Plots the IV curve
    Args:
            PCE, FF, Voc, Jsc: Perfomance metrics obtained from the iv_curve funtion.  
            current_density, voltage: Arrays obtained from the iv_curve funtion
            P: Array obtained from the iv_curve funtion with the Power values through out the iv curve.
            stop: Voc position in voltage array 
            regime: "am" or "dark" for illuminated IV or dark IV
    """
    fig, ax = plt.subplots()
    if regime == 'am' and stop is not np.nan and Voc is not np.nan:
        plt.plot(voltage[: stop + 2], current_density[: stop + 2], "o-")
        plt.plot(Voc, 0, "o", color="red")
        props = dict(boxstyle="round", facecolor="white", alpha=0.5)
        ax.add_patch(
                Rectangle(
                    (
                        voltage[find_index(P, max(P))],
                        current_density[find_index(P, max(P))],
                    ),
                    -voltage[find_index(P, max(P))],
                    -current_density[find_index(P, max(P))],
                    facecolor="lightsteelblue",
                )
            )
        textstr = f"Voc = {Voc:.3f}V \n Jsc =  {Jsc:.4f} mA/cm² \n FF = {FF:.3f} \n PCE = {PCE:.3f}%"
        plt.text(
            0.05,
            0.80,
            textstr,
            transform=ax.transAxes,
            fontsize=17,
            verticalalignment="top",
            bbox=props,
            )
        plt.ylabel("Current density [mA/cm²] ")
        plt.xlabel("Voltage [V]")
        plt.axhline(0, color="gray", alpha=0.3)
        plt.axvline(0, color="gray", alpha=0.3)
        plt.grid()
        plt.show()

    if regime == 'dark':
        plt.plot(voltage, current_density, "o-")
        plt.ylabel("Current density [mA/cm²] ")
        plt.xlabel("Voltage [V]")
        plt.axhline(0, color="gray", alpha=0.3)
        plt.axvline(0, color="gray", alpha=0.3)
        plt.grid()
        plt.show()


def get_gen(path, fdtd_file, properties, active_region_list):
    """
    Alters the cell design ("properties"), simulates the FDTD file, and creates the generation rate .mat file(s)
    (in same directory as FDTD file)
    Args:
            path: directory where the FDTD and CHARGE files exist
            fdtd_file: String FDTD file name
            properties: Dictionary with the property object and property names and values
            active_region_list: list with SimInfo dataclassses with the details of the simulation 
                                (e.g. [SimInfo("solar_generation_Si", "G_Si.mat", "Si", "AZO", "ITO_bottom"),
                                        SimInfo("solar_generation_PVK", "G_PVK.mat", "Perovskite", "ITO_top", "ITO")])
    """
    fdtd_path = os.path.join(path, fdtd_file)
    override_prefix: str = str(uuid4())[0:5]
    new_filepath: str = os.path.join(path, override_prefix + "_" + fdtd_file)
    shutil.copyfile(fdtd_path, new_filepath)
    log_file: str = os.path.join(
        path, f"{override_prefix}_{os.path.splitext(fdtd_file)[0]}_p0.log"
    )
    with lumapi.FDTD(filename=new_filepath, hide=True) as fdtd:
        # CHANGE CELL GEOMETRY
        for structure_key, structure_value in properties.items():
            fdtd.select(structure_key)
            for parameter_key, parameter_value in structure_value.items():
                fdtd.set(parameter_key, parameter_value)
        fdtd.save()


        # EXPORT GENERATION FILES
        for names in active_region_list:
            if isinstance(names.GenName, list): #if it is 2T:
                for i in range(0, len(names.GenName)):
                    gen_obj = names.SolarGenName[i] 
                    file = names.GenName[i]
                    g_name = file.replace(".mat", "")
                    fdtd.select(str(gen_obj))
                    fdtd.set("export filename", str(g_name))
            else: #if it is 4T:
                gen_obj = names.SolarGenName  # Solar Generation analysis object name 
                file = names.GenName # generation file name
                g_name = file.replace(".mat", "")
                fdtd.select(str(gen_obj))
                fdtd.set("export filename", str(g_name))
        fdtd.run()
        fdtd.runanalysis()
        fdtd.save()
        fdtd.close()
        os.remove(new_filepath)
        #os.remove(log_file)


def get_gen_eqe(path, fdtd_file, properties, active_region_list, freq):
    """
    Alters the cell design ("properties"), simulates the FDTD file, and creates the generation rate .mat file(s)
    (in same directory as FDTD file)
    Args:
            path: directory where the FDTD and CHARGE files exist
            fdtd_file: String FDTD file name
            properties: Dictionary with the property object and property names and values
            active_region_list: list with SimInfo dataclassses with the details of the simulation 
                                (e.g. [SimInfo("solar_generation_Si", "G_Si.mat", "Si", "AZO", "ITO_bottom"),
                                        SimInfo("solar_generation_PVK", "G_PVK.mat", "Perovskite", "ITO_top", "ITO")])
            freq: (float) incident photon frequency in Hz at which the generation will be calculated 
    Returns: 
            Jph: array with active_region_list length with the FDTD generation at frequency freq 
                (e.g. for a 2 material simualtion at frequency freq Jph = [jph1(freq), jph2(freq)])
    """
    fdtd_path = os.path.join(path, fdtd_file)
    override_prefix: str = str(uuid4())[0:5]
    new_filepath: str = os.path.join(path, override_prefix + "_" + fdtd_file)
    shutil.copyfile(fdtd_path, new_filepath)
    Jph = []
    with lumapi.FDTD(filename=new_filepath, hide=True) as fdtd:
        # CHANGE CELL GEOMETRY
        for structure_key, structure_value in properties.items():
            fdtd.select(structure_key)
            for parameter_key, parameter_value in structure_value.items():
                fdtd.set(parameter_key, parameter_value)
        for names in active_region_list:    
            fdtd.setglobalsource('wavelength start', freq)
            fdtd.setglobalsource('wavelength stop', freq)
            fdtd.run()
            fdtd.runanalysis(names.SolarGenName)
            jph = fdtd.getdata(active_region_list[0].SolarGenName, "Jsc")
            Jph.append(jph)

        # EXPORT GENERATION FILES
        for names in active_region_list:
            gen_obj = names.SolarGenName  # Solar Generation analysis object name
            file = names.GenName # generation file name
            g_name = file.replace(".mat", "")
            fdtd.select(str(gen_obj))
            fdtd.set("export filename", str(g_name))
        fdtd.run()
        fdtd.runanalysis()
        fdtd.save()
        fdtd.close()
        os.remove(new_filepath)
        return Jph

def __set_iv_parameters(charge, bias_regime: str, name: SimInfo, path:str, v_max, method_solver, def_sim_region=None, B = None, v_single_point = None, dark = False):
    """ 
    Imports the generation rate into new CHARGE file, creates the simulation region based on the generation rate, 
    sets the iv curve parameters and ensure correct solver is selected (e.g. start range, stop range...). 
    Has the possibility to prepare the CHAGE file for a full IV curve ending at v_max Volts or a single voltage point (v_single_point).
    Can also input the radiative recombination value in the semiconductor material defined by "SCName" in the SimInfo dataclass.
    Args:
            charge: as in "with lumapi.DEVICE(...) as charge"
            bias_regime: (str) "forward" or "reverse" bias regime
            name: SimInfo dataclass structure about the simulation (e.g. SimInfo("solar_generation_PVK", "G_PVK.mat", "Perovskite", "ITO_top", "ITO"))
            path: (str) CHARGE file directory
            v_max: (float) determines the maximum voltage calculated in the IV curve
            method_solver: (str) defines de method for solving the drift diffusion equations in CHARGE: "GUMMEL" or "NEWTON"
            def_sim_region: (str) input that defines if it is necessary to create a new simulation region. Possible input values include '2D', '2d', '3D', '3d'.
                        A simulation region will be defined accordingly to the specified dimentions. If no string is introduced then no new simulation region 
                        will be created
            B: (float) Radiative recombination coeficient. By default it is None.
            v_single_point: (float) If anything other than None, overrides v_max and the current response of the cell is calculated at v_single_point Volts.
    Returns:
            
            Lx,Ly: (float) dimentions of solar cell surface area normal to the incident light direction in meters
    """
    valid_dimensions = {"2d", "3d"}
    if def_sim_region is not None and def_sim_region.lower() not in valid_dimensions:
        raise LumericalError("def_sim_region must be one of '2D', '2d', '3D', '3d' or have no input")
    charge.switchtolayout()
    if isinstance(name.GenName, list):
        print("2T") 
        terminal = 2
        for i in range(0, len(name.GenName)): #ADDS ALL THE GENERATIONS IN THE REGION LIST ARRAY
            charge.addimportgen()
            charge.set("name", str(name.GenName[i][:-4]))
            #print(str(name.GenName[i][:-4]))
            #Import generation file path
            charge.set("volume type", "solid")
            charge.set("volume solid", str(name.SCName[i]))
            charge.importdataset(name.GenName[i])
            charge.save()
    # Create "Import generation rate" objects
    else:
        print("4T")
        terminal = 4
        charge.addimportgen()
        charge.set("name", str(name.GenName[:-4]))
        print(str(name.GenName[:-4]))
        # Import generation file path
        charge.set("volume type", "solid")
        charge.set("volume solid", str(name.SCName))
        charge.importdataset(name.GenName)
        charge.save()
    if def_sim_region is not None: 
        # Defines boundaries for simulation region
        charge.select("geometry::" + name.Anode)
        z_max = charge.get("z max")
        charge.select("geometry::" + name.Cathode)
        z_min = charge.get("z min")
        if terminal == 2:
            charge.select("CHARGE::" + str(name.GenName[0][:-4])) #ALL SIMULATIION REGIONS SHOULD HAVE THE SAME THICKENESS, SELECTING [0] IS THE SAME AS ANY OTHER
        elif  terminal == 4:
            charge.select("CHARGE::" + str(name.GenName[:-4]))
        x_span = charge.get("x span")
        x = charge.get("x")
        y_span = charge.get("y span")
        y = charge.get("y")
        # Creates the simulation region (2D or 3D)
        #charge.addsimulationregion()

        if terminal == 2: 
            sim_name = "2Terminal"            
        elif terminal == 4:
            sim_name=name.SCName
        charge.addsimulationregion()
        charge.set("name", sim_name) 

        if "2" in def_sim_region: 
            charge.set("dimension", "2D Y-Normal")
            charge.set("x", x)
            charge.set("x span", x_span)
            charge.set("y", y)
        elif "3" in def_sim_region:
            charge.set("dimension", "3D")
            charge.set("x", x)
            charge.set("x span", x_span)
            charge.set("y", y)
            charge.set("y span", y_span)
        charge.select(str(sim_name))
        charge.set("z max", z_max)
        charge.set("z min", z_min)
        charge.select("CHARGE")
        charge.set("simulation region", sim_name)
        charge.save()
    # Defining solver parameters
    if bias_regime == "forward":
        charge.select("CHARGE")
        charge.set("solver type", method_solver)
        charge.set("enable initialization", True)
        #charge.set("init step size",1) #unsure if it works properly
        charge.save()
        # Setting sweep parameters
        charge.select("CHARGE::boundary conditions::" + str(name.Cathode))
        if v_single_point is not None:
            charge.set("sweep type", "single")
            charge.save()
            charge.set("voltage", v_single_point)
            charge.save()
            print("single")
            if terminal == 2:
                for i in range(0, len(name.GenName)):
                    charge.select("CHARGE::"+ str(name.GenName[i][:-4]))
                    charge.delete()
                    charge.save()
            else:
                charge.select("CHARGE::"+ str(name.GenName[:-4])) 
                charge.delete()   
                charge.save()
        else:
            charge.set("sweep type", "range")
            charge.save()
            charge.set("range start", 0)
            charge.set("range stop", v_max)
            charge.set("range num points", 41)
            charge.set("range backtracking", "enabled")
            charge.save()
    #Reverse bias regime
    elif bias_regime == "reverse":
        charge.select("CHARGE")
        charge.set("solver type", "GUMMEL")
        charge.set("enable initialization", False)
        charge.save()
        #Setting sweep parameters
        charge.select("CHARGE::boundary conditions::" + str(name.Cathode))
        charge.set("sweep type", "range")
        charge.save()
        charge.set("range start", 0)
        charge.set("range stop", -1)
        charge.set("range num points", 21)
        charge.set("range backtracking", "enabled")
        charge.save()
    #Determining simulation region dimentions
    if def_sim_region is not None:
        sim_region = sim_name
    else:
        sim_region = charge.getnamed("CHARGE","simulation region")
    charge.select(sim_region)
    Lx = charge.get("x span")
    if "3D" not in charge.get("dimension"):
        charge.select("CHARGE")
        Ly = charge.get("norm length")
    else:
        charge.select(str(sim_region))
        Ly = charge.get("y span")
    if B is not None:
        charge.select("materials::"+ name.SCName + "::" + name.SCName)
        charge.set("recombination.radiative.copt.constant", B)
        charge.save()
    return Lx, Ly
    

def run_fdtd_and_charge(active_region_list, properties, charge_file, path, fdtd_file, v_max = 1.5, run_FDTD = True, def_sim_region=None, save_csv = False, B = None,  method_solver = "NEWTON", v_single_point = None ):
    """ 
    Runs the FDTD and CHARGE files for the multiple active regions defined in the active_region_list
    It utilizes helper functions for various tasks like running simulations, extracting IV curve performance metrics PCE, FF, Voc, Jsc
    Args:
            active_region_list: list with SimInfo dataclassses with the details of the simulation 
                            (e.g. [SimInfo("solar_generation_Si", "G_Si.mat", "Si", "AZO", "ITO_bottom"),
                                    SimInfo("solar_generation_PVK", "G_PVK.mat", "Perovskite", "ITO_top", "ITO")])
            properties: (Dictionary) with the property object and property names and values                    
            charge_file: (str) name of CHARGE file
            path: (str) directory where the FDTD and CHARGE files exist
            fdtd_file: (str)  name of FDTD file
            v_max: (float) determines the maximum voltage calculated in the IV curve
            run_FDTD: (bool) that determines whether or not a new Generation profile is created
            def_sim_region: (str) input that defines if it is necessary to create a new simulation region. Possible input values include '2D', '2d', '3D', '3d'.
                        A simulation region will be defined accordingly to the specified dimentions. If no string is introduced then no new simulation region 
                        will be created
            save_csv: (bool) determines wether or not the Current Density and Voltage (simulation outputs) are saved in csv file with name: "{names.SCName}_IV_curve.csv" 
            B: (float) Radiative recombination coeficient. By default it is None.
            method_solver: (str) defines de method for solving the drift diffusion equations in CHARGE: "GUMMEL" or "NEWTON" 
            v_single_point: (float) If anything other than None, overrides v_max and the current response of the cell is calculated at v_single_point Volts.
    Returns:
            PCE, FF, Voc, Jsc, Current_Density, Voltage: np.arrays with the power convercion efficiency[%], fill factor[0-1], open circuit voltage[V], 
                        short cirucit current[mA/cm2], current density array [mA/cm2], voltage array[V] for all the materials in the active_region_list. 
                        (e.g. if the active_region_list has 2 materials: PCE = [pce1, pce2], ... Voltage = [[...],[...]] )
            
    """ 

    PCE, FF, Voc, Jsc, Current_Density, Voltage = [], [], [], [], [], []
    valid_solver = {"GUMMEL", "NEWTON"}
    if method_solver.lower() not in valid_solver:
        raise LumericalError("method_solver must be 'GUMMEL' or 'NEWTON' or any case variation, or have no input")
    charge_path = os.path.join(path, charge_file)
    if run_FDTD:
        get_gen(path, fdtd_file, properties, active_region_list)
    if B == None:
        B = [None for _ in range(0, len(active_region_list))]
    results = None
    for names in active_region_list:
        get_results = {"results": {"CHARGE": str(names.Cathode)}}  # get_results: Dictionary with the properties to be calculated
        try:
            results = charge_run(charge_path, properties, get_results, 
                                func= __set_iv_parameters, delete = True, device_kw={"hide": True},**{"bias_regime":"forward","name": names, "path": path, "v_max": v_max,"def_sim_region":def_sim_region,"B":B[active_region_list.index(names)], "method_solver": method_solver.upper(), "v_single_point": v_single_point })
        except LumericalError:
            try:            
                logger.warning("Retrying simulation")
                results = charge_run(charge_path, properties, get_results, 
                               func= __set_iv_parameters, delete = True,  device_kw={"hide": True} ,**{"bias_regime":"forward","name": names, "path": path, "v_max": v_max,"def_sim_region":def_sim_region,"B":B[active_region_list.index(names)],  "method_solver": method_solver.upper(), "v_single_point": v_single_point})
            except LumericalError:
                pce, ff, voc, jsc, current_density, voltage, stop, p = (np.nan for _ in range(8))
                PCE.append(pce)
                FF.append(ff)
                Voc.append(voc)
                Jsc.append(jsc)
                Current_Density.append(current_density)
                Voltage.append(voltage)
                print(f"Semiconductor {names.SCName}, cathode {names.Cathode}\n Voc = {Voc[-1]:.3f}V \n Jsc =  {Jsc[-1]:.4f} mA/cm² \n FF = {FF[-1]:.3f} \n PCE = {PCE[-1]:.3f}%")
                continue
        pce, ff, voc, jsc, current_density, voltage, stop, p = iv_curve( results[0],"am", names)
        PCE.append(pce)
        FF.append(ff)
        Voc.append(voc)
        Jsc.append(jsc)
        Current_Density.append(current_density)
        Voltage.append(voltage)
        print(f"Semiconductor {names.SCName}, cathode {names.Cathode}\n Voc = {Voc[-1]:.3f}V \n Jsc =  {Jsc[-1]:.4f} mA/cm² \n FF = {FF[-1]:.3f} \n PCE = {PCE[-1]:.3f}%")
<<<<<<< HEAD
        if save_csv:
            df = pd.DataFrame({"Current_Density": current_density, "Voltage": voltage})
            csv_path = os.path.join(path, f"{names.SCName}_IV_curve.csv")
            df.to_csv(csv_path, sep = '\t', index = False)
    # if len(active_region_list) > 1 :
    return PCE, FF, Voc, Jsc, Current_Density, Voltage
    # else:
        #return pce, ff, voc, jsc, current_density, voltage
=======
        if plot:
            plot(pce, ff, voc, jsc, current_density, voltage, stop, 'am',p) 

        if len(active_region_list) > 1 :
            return PCE, FF, Voc, Jsc, Current_Density, Voltage
        else:
            return pce, ff, voc, jsc, current_density, voltage
>>>>>>> 4affd9fd
    


def run_fdtd_and_charge_EQE(active_region_list, properties, charge_file, path, fdtd_file, freq, def_sim_region=None, B = None, method_solver = "NEWTON", v_single_point = 0):
    """ 
    UNTESTED


    Runs the FDTD and CHARGE files for the multiple active regions defined in the active_region_list
    It utilizes helper functions for various tasks like running simulations, extracting IV curve performance metrics PCE, FF, Voc, Jsc
    Args:
            active_region_list: list with SimInfo dataclassses with the details of the simulation 
                            (e.g. [SimInfo("solar_generation_Si", "G_Si.mat", "Si", "AZO", "ITO_bottom"),
                                    SimInfo("solar_generation_PVK", "G_PVK.mat", "Perovskite", "ITO_top", "ITO")])
            properties: Dictionary with the property object and property names and values                    
            charge_file: name of CHARGE file
            path: (str) directory where the FDTD and CHARGE files exist
            fdtd_file: (str)  name of FDTD file
            freq: (float) incident photon frequency[Hz]  
            def_sim_region: (str) input that defines if it is necessary to create a new simulation region. Possible input values include '2D', '2d', '3D', '3d'.
                        A simulation region will be defined accordingly to the specified dimentions. If no string is introduced then no new simulation region 
                        will be created
            B: (float) Radiative recombination coeficient. By default it is None.
            method_solver: (str) defines de method for solving the drift diffusion equations in CHARGE: "GUMMEL" or "NEWTON" 
            v_single_point: (float) If anything other than None, overrides v_max and the current response of the cell is calculated at v_single_point Volts.
    
    Returns:
            Jsc: array with the dimention of the active_region_list, containing the CHARGE output for a freq in A/m2
            Jph: array with the dimention of the active_region_list, containing the FDTD output for a freq in A/m2
           
    """ 
    Jsc = []
    charge_path = os.path.join(path, charge_file)
    Jph = get_gen_eqe(path, fdtd_file, properties, active_region_list, freq)
    results = None
    for names in active_region_list:
        get_results = {"results": {"CHARGE": str(names.Cathode)}}
        try:
            results = charge_run(charge_path, properties, get_results, 
                                func= __set_iv_parameters, delete = True, device_kw={"hide": True},**{"bias_regime":"forward","name": names, "path": path, "v_max": 0,"def_sim_region":def_sim_region,"B":B[active_region_list.index(names)], "method_solver": method_solver, "v_single_point": v_single_point })
        except LumericalError:
            try:            
                logger.warning("Retrying simulation")
                results = charge_run(charge_path, properties, get_results, 
                                func= __set_iv_parameters, delete = True, device_kw={"hide": True},**{"bias_regime":"forward","name": names, "path": path, "v_max": 0,"def_sim_region":def_sim_region,"B":B[active_region_list.index(names)], "method_solver": method_solver, "v_single_point": v_single_point })
            except LumericalError:
                current_density = np.nan
                Jsc.append(current_density)
                continue

        current = results[0]["results.CHARGE." + str(names.Cathode)]["I"][0]
        Lx = results[0]["func_output"][0]
        Ly = results[0]["func_output"][1]
        Lx = Lx * 100  # from m to cm
        Ly = Ly * 100  # from m to cm
        area = Ly * Lx  # area in cm^2
        current_density = (np.array(current) * 1000) / area #mA/cm2
        print(current_density)
        jsc = current_density*10 #A/m2
        Jsc.append(jsc)
    return Jsc, Jph

def run_fdtd_and_charge_multi(active_region_list, properties, charge_file, path, fdtd_file, times_to_run = 3, v_max = 1.5, run_FDTD = True, def_sim_region=None, save_csv = False, B = None,  method_solver = "NEWTON", v_single_point = None): #needs to be updated
    """
    UNTESTED


    Runs the FDTD and CHARGE files for the multiple active regions defined in the active_region_list multiple times (3)
    It utilizes helper functions for various tasks like running simulations, extracting IV curve performance metrics PCE, FF, Voc, Jsc
    Args:
            active_region_list: list with SimInfo dataclassses with the details of the simulation 
                            (e.g. [SimInfo("solar_generation_Si", "G_Si.mat", "Si", "AZO", "ITO_bottom"),
                                    SimInfo("solar_generation_PVK", "G_PVK.mat", "Perovskite", "ITO_top", "ITO")])
            properties: (Dictionary) with the property object and property names and values                    
            charge_file: (str) name of CHARGE file
            path: (str) directory where the FDTD and CHARGE files exist
            fdtd_file: (str)  name of FDTD file
            v_max: (float) determines the maximum voltage calculated in the IV curve
            run_FDTD: (bool) that determines whether or not a new Generation profile is created
            def_sim_region: (str) input that defines if it is necessary to create a new simulation region. Possible input values include '2D', '2d', '3D', '3d'.
                        A simulation region will be defined accordingly to the specified dimentions. If no string is introduced then no new simulation region 
                        will be created
            save_csv: (bool) determines wether or not the Current Density and Voltage (simulation outputs) are saved in csv file with name: "{names.SCName}_IV_curve.csv" 
            B: (float) Radiative recombination coeficient. By default it is None.
            method_solver: (str) defines de method for solving the drift diffusion equations in CHARGE: "GUMMEL" or "NEWTON" 
            v_single_point: (float) If anything other than None, overrides v_max and the current response of the cell is calculated at v_single_point Volts.
    Returns:
            PCE, FF, Voc, Jsc: array of np.arrays with active_region_list size with the averaged (after times_to_run times) power convercion efficiency[%], fill factor[0-1], open circuit voltage[V], 
                        short cirucit current[mA/cm2], for all the materials in the active_region_list. 
                        (e.g. if the active_region_list has 2 materials: PCE = [pce1_avg, pce2_avg] )
    """ 
    PCE, FF, Voc, Jsc, PCE_temp, FF_temp, Voc_temp, Jsc_temp, Current_Density, Voltage  = [], [], [], [], [], [], [], [], [],[]
    charge_path = os.path.join(path, charge_file)
    get_gen(path, fdtd_file, properties, active_region_list)
    results = None
    get_results = {"results": {"CHARGE": str(names.Cathode)}}  # get_results: Dictionary with the properties to be calculated
    for names in active_region_list:
        for i in range(times_to_run):
            try:
                results = charge_run(charge_path, properties, get_results, 
                                func= __set_iv_parameters, delete = True, device_kw={"hide": True},**{"bias_regime":"forward","name": names, "path": path, "v_max": v_max,"def_sim_region":def_sim_region,"B":B[active_region_list.index(names)], "method_solver": method_solver, "v_single_point": v_single_point })
            except LumericalError:
                try:            
                    logger.warning("Retrying simulation")
                    results = charge_run(charge_path, properties, get_results, 
                               func= __set_iv_parameters, delete = True,  device_kw={"hide": True} ,**{"bias_regime":"forward","name": names, "path": path, "v_max": v_max,"def_sim_region":def_sim_region,"B":B[active_region_list.index(names)],  "method_solver": method_solver, "v_single_point": v_single_point})
                except LumericalError:
                    pce, ff, voc, jsc, current_density, voltage, stop, p = (np.nan for _ in range(8))
                    PCE_temp.append(pce)
                    FF_temp.append(ff)
                    Voc_temp.append(voc)
                    Jsc_temp.append(jsc)
                    #Current_Density.append(current_density)
                    #Voltage.append(voltage)
                    print(f"Semiconductor {names.SCName}, cathode {names.Cathode}\n Voc = {Voc[-1]:.3f}V \n Jsc =  {Jsc[-1]:.4f} mA/cm² \n FF = {FF[-1]:.3f} \n PCE = {PCE[-1]:.3f}%")
                    continue
            pce, ff, voc, jsc, current_density, voltage, stop, p = iv_curve( results[0],"am", names)
            PCE_temp.append(pce)
            FF_temp.append(ff)
            Voc_temp.append(voc)
            Jsc_temp.append(jsc)
            #Current_Density.append(current_density)
            #Voltage.append(voltage)
            print(f"Semiconductor {names.SCName}, cathode {names.Cathode}\n Voc = {Voc[-1]:.3f}V \n Jsc =  {Jsc[-1]:.4f} mA/cm² \n FF = {FF[-1]:.3f} \n PCE = {PCE[-1]:.3f}%")
        pce_temp = np.average(PCE_temp)
        ff_temp = np.average(FF_temp)
        voc_temp = np.average(Voc_temp)
        jsc_temp = np.average(Jsc_temp)
    PCE.append(pce_temp)
    FF.append(ff_temp)
    Voc.append(voc_temp)
    Jsc.append(jsc_temp)
    return PCE, FF, Voc, Jsc



def band_diagram(active_region_list,charge_file, path, properties, def_sim_region = None, v_single_point = 0, B = None, method_solver = "NEWTON" ):
    """ 
    Extracts the band diagram in a simulation region at v_single_point Volts. ATTENTION the monitor has to be placed preemptively in CHARGE with the desired geometry and position
    Args:
            active_region_list: list with SimInfo dataclassses with the details of the simulation 
                            (e.g. [SimInfo("solar_generation_Si", "G_Si.mat", "Si", "AZO", "ITO_bottom"),
                                    SimInfo("solar_generation_PVK", "G_PVK.mat", "Perovskite", "ITO_top", "ITO")])
            properties: (Dictionary) with the property object and property names and values                    
            charge_file: (str) name of CHARGE file
            path: (str) directory where the FDTD and CHARGE files exist
            def_sim_region: (str) input that defines if it is necessary to create a new simulation region. Possible input values include '2D', '2d', '3D', '3d'.
                        A simulation region will be defined accordingly to the specified dimentions. If no string is introduced then no new simulation region 
                        will be created 
            B: (float) Radiative recombination coeficient. By default it is None.
            method_solver: (str) defines de method for solving the drift diffusion equations in CHARGE: "GUMMEL" or "NEWTON" 
            v_single_point: (float) If anything other than None, overrides v_max and the current response of the cell is calculated at v_single_point Volts.
    Returns:
            Thickness, Ec, Ev, Efn, Efp: array of np.arrays with active_region_list size  
                        (e.g. if the active_region_list has 2 materials: Ec = [[...]], [...]] )
    """ 
    if B == None:
        B = [None for _ in range(0, len(active_region_list))]
    charge_path = os.path.join(path, charge_file)
    Ec, Ev, Efn, Efp, Thickness = [], [], [], [], []
    for names in active_region_list:
        get_results = {"results": {"CHARGE::monitor": "bandstructure"}}  # get_results: Dictionary with the properties to be calculated
        results = charge_run(charge_path, properties, get_results, 
                                func= __set_iv_parameters, delete = True, device_kw={"hide": True},**{"bias_regime":"forward","name": names, "path": path, "v_max": None ,"def_sim_region":def_sim_region, "B":B[active_region_list.index(names)], "method_solver": method_solver,"v_single_point":v_single_point })
        bandstructure =results[0]
        ec= bandstructure['results.CHARGE::monitor.bandstructure']["Ec"].flatten()
        thickness = bandstructure['results.CHARGE::monitor.bandstructure']["z"].flatten()
        ev = bandstructure['results.CHARGE::monitor.bandstructure']["Ev"].flatten()
        efn = bandstructure['results.CHARGE::monitor.bandstructure']["Efn"].flatten()
        efp = bandstructure['results.CHARGE::monitor.bandstructure']["Efp"].flatten()
        Ec.append(ec)
        Ev.append(ev)
        Efn.append(efn)
        Efp.append(efp)
        Thickness.append(thickness)
    return Thickness,Ec, Ev, Efn, Efp
    

def abs_extraction(names, path, fdtd_file, properties = {}): 
    """ 
    Extracts the Absoprtion spectrum of material in "names" and creates csv file with format: 'wvl':abs['lambda'].flatten(), 'pabs':abs['Pabs_total']
    Args:
            names: SimInfo.SCname from SimInfo dataclassses with the details of the simulation 
            properties: (Dictionary) with the property object and property names and values                    
            path: (str) directory where the FDTD and CHARGE files exist
            fdtd_file: (str)  name of FDTD file
            properties: (Dictionary) with the property object and property names and values 

    """ 
    fdtd_path = os.path.join(path, fdtd_file)
    override_prefix: str = str(uuid4())[0:5]
    new_fdtd_file = override_prefix + "_" + fdtd_file
    new_filepath_fdtd: str = os.path.join(path, new_fdtd_file)
    shutil.copyfile(fdtd_path, new_filepath_fdtd)
    log_file_fdtd: str = os.path.join(
        path, f"{override_prefix}_{os.path.splitext(fdtd_file)[0]}_p0.log"
    )
    with lumapi.FDTD(filename = new_filepath_fdtd, hide = True) as fdtd: 
        for structure_key, structure_value in properties.items():
            fdtd.select(structure_key)
            for parameter_key, parameter_value in structure_value.items():
                fdtd.set(parameter_key, parameter_value)
        fdtd.save()
        fdtd.run()
        fdtd.runanalysis(names.SolarGenName)
        abs = fdtd.getresult(names.SolarGenName, "Pabs_total")
        fdtd.switchtolayout()
        fdtd.close()
    results = pd.DataFrame({'wvl':abs['lambda'].flatten(), 'pabs':abs['Pabs_total']})
    results_path = os.path.join(path, names.SolarGenName)
    results.to_csv(results_path +'.csv', header = ('wvl', 'abs'), index = False) #saves the results in file in path
    os.remove(new_filepath_fdtd)
    os.remove(log_file_fdtd)
    
    
#untested: 
def charge_extract( names, path, charge_file, properties = {}):
    """ 
    Extracts the Band gap, lenght and intrinsic carrier density of material in "names"
    Args:
            names: SimInfo.SCname from SimInfo dataclassses with the details of the simulation 
            properties: (Dictionary) with the property object and property names and values                    
            path: (str) directory where the FDTD and CHARGE files exist
            charge_file: (str) name of CHARGE file
            properties: (Dictionary) with the property object and property names and values 

    Returns: 
            Eg:(float) Band gap  [eV] 
            L:(float) [m]
            ni:(float) [1/cm3]  

    """ 
    charge_path = os.path.join(path, charge_file)
    override_prefix: str = str(uuid4())[0:5]
    new_charge_file = override_prefix + "_" + charge_file
    new_filepath_charge: str = os.path.join(path, new_charge_file)
    shutil.copyfile(charge_path, new_filepath_charge)
    log_file_charge: str = os.path.join(
        path, f"{override_prefix}_{os.path.splitext(charge_file)[0]}_p0.log"
    )
    with lumapi.DEVICE(filename=new_filepath_charge, hide = True) as charge:
        charge.switchtolayout()
        for structure_key, structure_value in properties.items():
            charge.select(structure_key)
            for parameter_key, parameter_value in structure_value.items():
                charge.set(parameter_key, parameter_value)
        charge.save()
        charge.select("materials::"+ names.SCName + "::" + names.SCName)
        T = 300
        Eg = charge.get("electronic.gamma.Eg.constant")
        mn = charge.get("electronic.gamma.mn.constant")
        mp = charge.get("electronic.gamma.mp.constant")
        mn = mn*9.11*10**-31
        mp = mp*9.11*10**-31
        Nc = 2*((2*np.pi*mn*k*T/(h**2))**1.5)*10**-6
        Nv = 2*((2*np.pi*mp*k*T/(h**2))**1.5)*10**-6
        ni = ((Nv*Nc)**0.5)*(np.exp(-Eg*e/(2*k*T)))
        charge.select("geometry::" + names.SCName)
        L = charge.get("z span") # in m 
        charge.close()
    os.remove(new_filepath_charge)
    #os.remove(log_file_charge)
    return Eg, L, ni

def adjust_abs(energy, abs_data, Eg):
    """ 
    Function that cutsoff absorption data below bandgap. Useful when there is poor FDTD fitting to calculate the absorption.
    Args: 
        energy: (array) energy values in eV
        abs_data: (array) absorption data [0-1]
        Eg: band gap [eV]
    Returns: 
            array with absorption cutoff below bandgap
    """ 
    return [0 if e < Eg else abs_data[i] for i, e in enumerate(energy)]

def phi_bb(E):
    """ 
    Function that derives the blackbody spectrum at 300K in a given energy range defined by E[eV]
    Args: 
        E: (array) energy in ev
    Returns: 
        array with balck body spectrum at 300K
    """ 
    h_ev = h/e 
    k_b = k / e 
    return ((2*np.pi*E**2)/(h_ev**3*c**2) * (np.exp(E/(k_b*300))-1)**-1) #(eV.s.m2)-1

def extract_B_radiative(active_region_list, path, fdtd_file, charge_file, properties = {} , run_abs = True):
    """
    Function that extracts the radiative constant (B) for each material in the active_region_list according to the SQ but with an FDTD derived absorption

    Args:
        active_region_list: list with SimInfo dataclassses with the details of the simulation 
                            (e.g. [SimInfo("solar_generation_Si", "G_Si.mat", "Si", "AZO", "ITO_bottom"),
                                    SimInfo("solar_generation_PVK", "G_PVK.mat", "Perovskite", "ITO_top", "ITO")])
        properties: (Dictionary) with the property object and property names and values                    
        charge_file: (str) name of CHARGE file
        path: (str) directory where the FDTD and CHARGE files exist
        fdtd_file: (str) name of FDTD file
        run_abs: (bool) determines whether or not absorption need to be recalculated. For most cases it is necessary
    Returns: 
        B_list: (array) with the B constant [cm3/s] for all the mateials in the active_region_list
    """
    B_list = []
    for names in active_region_list:
        results_path = os.path.join(path, names.SolarGenName)
        if run_abs == True:
            abs_extraction(names, path, fdtd_file, properties)
        else: 
            try:
                abs_data = pd.read_csv(results_path +'.csv')
            except FileNotFoundError: 
                abs_extraction(names, path, fdtd_file, properties)
        abs_data = pd.read_csv(results_path +'.csv')   
        wvl = np.linspace(min(abs_data['wvl']), max(abs_data['wvl']), 70000) #wvl in m
        abs_data = np.interp(wvl, abs_data['wvl'],abs_data['abs'])
        energy = 1240/(wvl*1e9)
        Eg, L, ni = charge_extract( names, path, charge_file, properties)
        abs_data = adjust_abs(energy, abs_data, Eg) #new absorption with cut off below Eg
        bb_spectrum = phi_bb(energy)
        Jo  = e * np.trapz(-bb_spectrum*abs_data, energy) #A/m2
        Jo = Jo* 0.1 #mA/cm2
        B = Jo*10**-5/(e*(ni**2)*(L))
        B_list.append(B)
    return B_list 



def _get_replacement(lst):
    for i in range(len(lst)):
        if lst[i]<0:
            lst[i] = 0
    return(lst)

def get_iv_4t(folder, pvk_v, pvk_iv, si_v, si_iv):
    '''Plots the IV curve of a tandem solar cell, in 4-terminal configuration, with 2 subcells in parallel.
    Note: Bottom subcell is divided into 2 cells, connected in series, to double the VOC.
    Args:
            folder: folder where the .txt files are stored
            pvk_voltage_file: name of the PVK voltage file
            pvk_current_file: name of the PVK current file
            si_voltage_file: name of the Silicon voltage file
            si_current_file: name of the Silicon current file
    '''
    # PEROVSKITE______________________
    pvk_iv = _get_replacement(np.array(pvk_iv).flatten())

    plt.figure(figsize=(5.5,5))
    plt.plot(pvk_v, pvk_iv, label = 'PVK subcell', c = 'steelblue')

    # Determine Voc,pvk
    Voc_pvk = pvk_v[np.where(pvk_iv == 0)[0]][0]

    # SILICON__________________________
    si_v = si_v*2
    si_iv = _get_replacement(si_iv/2)
    plt.plot(si_v, si_iv, label = '2 series Si subcell', c = 'yellowgreen')

    # Determine Voc,Si
    Voc_si = si_v[np.where(si_iv == 0)[0]][0]

    # TANDEM____________________________

    # Determine Voc
    Voc = min(Voc_pvk, Voc_si)

    # Determine voltage
    tan_v = np.array([v for i, v in enumerate(pvk_v) if i % 2 == 0])
    tan_leng = len(tan_v[tan_v<=Voc]) #number of elements in the array that are less than Voc

    # Determine current
    pvk_iv = [v for i, v in enumerate(pvk_iv) if i % 2 == 0]
    tandem_iv = si_iv[:len(pvk_iv)]+pvk_iv
    tan_i = []

    for i in range(len(tandem_iv)):
        if i<=(tan_leng-1):
            tan_i.append(tandem_iv[i])
        else:
            tan_i.append(0)
    leng = min(len(tan_v), len(tan_i))

    # PLOT Tandem IV curve
    plt.plot(tan_v[:leng], tan_i[:leng], label = 'PSTSC', c = 'crimson', linestyle='--')
    plt.legend()
    plt.ylabel('Current Density [mA/cm2]')
    plt.xlabel('Voltage [V]')
    plt.ylim(0,30)
    plt.xlim(-0.1,2)
    plt.grid(linestyle=':')

    plt.savefig(os.path.join(folder, "iv_curve_4t.svg"), dpi = 300, bbox_inches = 'tight')

    # Get IV curve variables
    voltage = si_v[:len(tandem_iv)].flatten()
    current_density = tandem_iv
    Ir = 1000  # W/m²

    # DETERMINE JSC
    abs_voltage_min = min(np.absolute(voltage))  # voltage value closest to zero
    if abs_voltage_min in voltage:
        Jsc = current_density[np.where(voltage == abs_voltage_min)[0]]
        Isc = current_density[np.where(voltage == abs_voltage_min)[0]]
    elif -abs_voltage_min in voltage:
        Jsc = current_density[np.where(voltage == -abs_voltage_min)[0]]
        Isc = current_density[np.where(voltage == -abs_voltage_min)[0]]

    # DETERMINE VOC THROUGH INTERPOLATION

    vals_v = np.linspace(min(voltage), max(voltage), 100)
    new_j = np.interp(vals_v, voltage, current_density.flatten())
    P = [vals_v[x] * abs(new_j[x]) for x in range(len(vals_v)) if new_j[x] > 0]
    # calculate the power for all points [W]
    FF = abs(max(P) / (Voc * Isc))
    PCE = ((FF * Voc * abs(Isc)*10) / (Ir)) * 100

    print(f'FF = {FF[0]:.2f}, PCE = {PCE[0]:.2f} %, Voc = {Voc:.2f} V, Isc = {Isc[0]:.2f} mA/cm2')<|MERGE_RESOLUTION|>--- conflicted
+++ resolved
@@ -215,10 +215,6 @@
             stop = np.nan
             Voc = np.nan
         try:
-<<<<<<< HEAD
-=======
-            #P = [voltage[x] * abs(current[x]) for x in range(len(voltage)) if current[x] < 0 ]  # calculate the power for all points [W]
->>>>>>> 4affd9fd
             vals_v = np.linspace(min(voltage), max(voltage), 100)
             new_j = np.interp(vals_v, voltage, current)
             P = [vals_v[x] * abs(new_j[x]) for x in range(len(vals_v)) if new_j[x] < 0 ]
@@ -613,7 +609,6 @@
         Current_Density.append(current_density)
         Voltage.append(voltage)
         print(f"Semiconductor {names.SCName}, cathode {names.Cathode}\n Voc = {Voc[-1]:.3f}V \n Jsc =  {Jsc[-1]:.4f} mA/cm² \n FF = {FF[-1]:.3f} \n PCE = {PCE[-1]:.3f}%")
-<<<<<<< HEAD
         if save_csv:
             df = pd.DataFrame({"Current_Density": current_density, "Voltage": voltage})
             csv_path = os.path.join(path, f"{names.SCName}_IV_curve.csv")
@@ -622,15 +617,6 @@
     return PCE, FF, Voc, Jsc, Current_Density, Voltage
     # else:
         #return pce, ff, voc, jsc, current_density, voltage
-=======
-        if plot:
-            plot(pce, ff, voc, jsc, current_density, voltage, stop, 'am',p) 
-
-        if len(active_region_list) > 1 :
-            return PCE, FF, Voc, Jsc, Current_Density, Voltage
-        else:
-            return pce, ff, voc, jsc, current_density, voltage
->>>>>>> 4affd9fd
     
 
 
