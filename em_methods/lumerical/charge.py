--- conflicted
+++ resolved
@@ -536,11 +536,7 @@
     return Lx, Ly
     
 
-<<<<<<< HEAD
-def run_fdtd_and_charge(active_region_list, properties, charge_file, path, fdtd_file, v_max = 1.5, run_FDTD = True, def_sim_region=None, plot=False, B = None,  method_solver = "NEWTON", v_single_point = None ):
-=======
-def run_fdtd_and_charge(active_region_list, properties, charge_file, path, fdtd_file, v_max = 1.5, run_FDTD = True, def_sim_region=None, plot=False, save_csv = False, B = None,  method_solver = "NEWTON" ):
->>>>>>> edb9075a
+def run_fdtd_and_charge(active_region_list, properties, charge_file, path, fdtd_file, v_max = 1.5, run_FDTD = True, def_sim_region=None, plot=False, save_csv = False, B = None,  method_solver = "NEWTON", v_single_point = None ):
     """ 
     Runs the FDTD and CHARGE files for the multiple active regions defined in the active_region_list
     It utilizes helper functions for various tasks like running simulations, extracting IV curve performance metrics PCE, FF, Voc, Jsc
